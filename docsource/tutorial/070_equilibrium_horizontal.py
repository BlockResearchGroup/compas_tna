--- conflicted
+++ resolved
@@ -5,14 +5,9 @@
 from compas_tna.equilibrium import horizontal
 from compas_plotters import MeshPlotter
 
-<<<<<<< HEAD
-from compas_plotters import MeshPlotter
-
-=======
 HERE = os.path.dirname(__file__)
 DATA = os.path.join(HERE, 'data')
 FILE = os.path.join(DATA, 'boundaryconditions.json')
->>>>>>> cc2d3d3e
 
 form = FormDiagram.from_json(FILE)
 force  = ForceDiagram.from_formdiagram(form)
